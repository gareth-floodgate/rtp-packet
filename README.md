--- conflicted
+++ resolved
@@ -6,10 +6,7 @@
 
 | Version  | Date  | CHanges
 |---------------|----------------|--------|
-<<<<<<< HEAD
-=======
 | 2.0.2    |   June 2020   |  Resolve ISSUE-2: issues with RTCP packet length decoding  |
->>>>>>> 2b70b01b
 | 2.0.1    |   June 2020   |  Resolve ISSUE-1: issues with DatagramPacket reading  |
 | 2.0.0    |   May 2020   |  Added support for RTCP as per RFC 3550   |
 | 1.0.0    |   March 2020   |  Initial Release - RTP support as per RFC 3550  |
@@ -26,11 +23,7 @@
 <dependency>
     <groupId>org.vidtec</groupId>
     <artifactId>rtp-packet</artifactId>
-<<<<<<< HEAD
-    <version>2.0.1</version>
-=======
     <version>2.0.2</version>
->>>>>>> 2b70b01b
 </dependency>
 ```
 
